import logging
import random
import time
import uuid
<<<<<<< HEAD
from typing import Any, Dict, List, Tuple
=======
from datetime import date
from typing import Any, Dict, List
>>>>>>> 5fb41e1c

import services.session_templates as T
from models.exercices import Exercise
from models.session import Block, BlockItem, Session
from repositories.client_repo import ClientRepository
from repositories.exercices_repo import ExerciseRepository
from services.client_service import ClientService


def rest_from_density(density_1_10: int) -> int:
    # 1 = repos long, 10 = repos très court
    return max(15, int(150 - (density_1_10 - 1) * 15))  # 150s → 15s


def reps_from_intensity(intensity_1_10: int, base: int) -> int:
    # Echelle grossière : intensité ↑ = reps ↑ pour AMRAP/EMOM; reps ↓ pour force
    return max(3, int(base * (0.8 + (intensity_1_10 / 10) * 0.6)))  # 0.8x .. 1.4x


def map_slider_to_entropy(v: int) -> float:
    # 0..100 -> 0.0..1.0 (courbe douce)
    return max(0.0, min(1.0, (v / 100.0) ** 0.75))


def filter_and_score_pool(
    repo: ExerciseRepository, params: Dict[str, Any]
) -> List[Tuple[Exercise, float]]:
    tags = []
    if params.get("course_type") == "Hyrox":
        tags.append("hyrox")
    if params.get("course_type") == "Cross-Training":
        tags.append("cross")

    exercises = repo.filter(equipment=params.get("equipment"), tags=tags or None)

    continuum = params.get("continuum_cardio_renfo", 0)
    focus = params.get("focus", "Full-body")
    objectif = params.get("objectif", "Force")

    focus_map = {
        "Upper": ["push", "pull", "carry"],
        "Lower": ["squat", "hinge"],
        "Push": ["push"],
        "Pull": ["pull"],
    }
    objectif_map = {
        "Force": ["force"],
        "Endurance": ["cardio", "conditionning", "endurance"],
        "Technique": ["technique"],
        "Hypertrophie": ["hypertrophie", "muscle"],
    }

    out: List[Tuple[Exercise, float]] = []
    for ex in exercises:
        weight = 1.0
        ex_tags = [t.strip().lower() for t in (ex.tags or "").split(",")]
        pattern = (ex.movement_pattern or "").lower()

        if continuum > 0:  # cardio → poids ↑ pour tags cardio/conditionning
            if "cardio" in ex_tags or "conditionning" in ex_tags:
                weight *= 1 + continuum / 100.0
            else:
                weight *= 1 - continuum / 200.0
        elif continuum < 0:  # renfo
            if (
                "force" in ex_tags
                or pattern in ["hinge", "squat", "push", "pull", "carry"]
            ):
                weight *= 1 + abs(continuum) / 100.0
            else:
                weight *= 1 - abs(continuum) / 200.0

        patterns_focus = focus_map.get(focus, [])
        if patterns_focus:
            if pattern in patterns_focus:
                weight *= 1.5
            else:
                weight *= 0.7

        obj_tags = objectif_map.get(objectif, [])
        if obj_tags:
            if any(t in ex_tags for t in obj_tags):
                weight *= 1.5
            else:
                weight *= 0.8

        out.append((ex, max(weight, 0.1)))

    out.sort(key=lambda x: x[1], reverse=True)
    return out


def weighted_choice(
    rng: random.Random, items: List[Tuple[Exercise, float]], entropy: float
) -> Exercise:
    if not items:
        raise ValueError("Pool is empty")
    if entropy <= 0.05:
        return sorted(items, key=lambda x: x[1], reverse=True)[0][0]
    exercises, weights = zip(*items)
    return rng.choices(exercises, weights=weights, k=1)[0]


def pick_main_block_count(duration_min: int, entropy: float) -> int:
    """1 bloc quand variabilité faible / temps serré, 2 blocs sinon."""
    if duration_min <= 45 and entropy < 0.35:
        return 1
    # plus de variété quand séance plus longue ou entropy plus haute
    return 2 if entropy >= 0.35 else 1


def split_minutes(total_sec: int, parts: int, rng: random.Random) -> list[int]:
    """Split aléatoire mais raisonnable (±20%)."""
    if parts == 1:
        return [total_sec]
    base = total_sec // parts
    jitter = int(base * 0.2)
    a = base + rng.randint(-jitter, jitter)
    b = total_sec - a
    return [max(4 * 60, a), max(4 * 60, b)]  # chaque bloc >= 4'


def allowed_formats_for_course(course_type: str) -> list[str]:
    by_course = {
        "CAF": ["AMRAP", "EMOM", "Tabata"],
        "Core & Glutes": ["EMOM", "AMRAP", "Tabata"],
        "Cross-Training": ["AMRAP", "EMOM", "For Time", "Tabata"],
        "Hyrox": [
            "For Time",
            "AMRAP",
            "EMOM",
        ],  # Tabata en finisher court, généralement
    }
    return by_course.get(course_type, ["AMRAP", "EMOM", "For Time", "Tabata"])


def choose_format(
    rng: random.Random, enabled: list[str], allowed: list[str], entropy: float
) -> str:
    pool = [f for f in enabled if f in allowed] or allowed
    if entropy < 0.15:
        return pool[0]  # plus déterministe
    return rng.choice(pool)


def build_block(
    slot: Dict[str, Any],
    pool: List[Tuple[Exercise, float]],
    rng: random.Random,
    entropy: float,
    params=None,
) -> Block:
    block = Block(block_id=str(uuid.uuid4()), type=slot["type"])
    block.duration_sec = slot.get("duration_sec", 0)
    block.rounds = slot.get("rounds", 0)
    block.work_sec = slot.get("work_sec", 0)
    block.rest_sec = slot.get("rest_sec", 0)

    density = (params or {}).get("density", 5)
    intensity = (params or {}).get("intensity_cont", 6)
    default_rest = rest_from_density(density)

    n_items = slot.get("items", 1)
    candidates = pool[:]
    rng.shuffle(candidates)

    last_pattern = None
    for _ in range(n_items):
        # filtre doux : éviter de reprendre le même pattern si possible
        candidates2 = [
            (ex, w) for ex, w in candidates if ex.movement_pattern != last_pattern
        ] or candidates
        ex = weighted_choice(rng, candidates2, entropy)

        if block.type in ("SETSxREPS", "AMRAP"):
            base_reps = 12 if getattr(ex, "category", "") != "Plyo/Power" else 8
            presc = {
                "reps": reps_from_intensity(intensity, base_reps),
                "rest_sec": default_rest,
            }
        elif block.type == "FORTIME":
            presc = {
                "reps": reps_from_intensity(intensity, 15),
                "rest_sec": max(30, default_rest),
            }
        elif block.type == "EMOM":
            presc = {"reps": reps_from_intensity(intensity, 10)}
        elif block.type == "TABATA":
            presc = {"work_sec": block.work_sec, "rest_sec": block.rest_sec}
        else:
            presc = {}
        block.items.append(BlockItem(exercise_id=ex.id, prescription=presc))
        last_pattern = ex.movement_pattern
    return block


def adjust_to_time_budget(blocks: List[Block], duration_min: int) -> List[Block]:
    # V1 : confiance sur templates; on garde une tolérance ±2'
    return blocks


def generate_collectif(params: Dict[str, Any]) -> Session:
    """Generate a collective session from form parameters."""
    params = params.copy()
    params.setdefault("variabilite", 50)
    params.setdefault("volume", 50)
    params.setdefault("enabled_formats", params.pop("formats", []))
    params.setdefault("continuum_cardio_renfo", 0)
    params.setdefault("focus", "Full-body")
    params.setdefault("objectif", "Force")
    params.setdefault("auto_include", [])
    params.setdefault("course_type", "Cross-Training")
    params.setdefault("intensity", "Moyenne")
    params["duration_min"] = int(
        params.get("duration") or params.get("duration_min", 0)
    )
    intensity_map = {"Faible": 4, "Moyenne": 6, "Haute": 8}
    intensity = params.get("intensity", "Moyenne")
    params["intensity"] = intensity
    params["intensity_cont"] = intensity_map.get(intensity, 6)

    tpl = T.pick_template(params["course_type"], params["duration_min"])
    repo = ExerciseRepository()
    pool = filter_and_score_pool(repo, params)
    if not pool:
        raise ValueError(
            "Impossible de générer une séance : la base de données d'exercices est vide."
        )
    variabilite = params.get("variabilite", 50)
    if variabilite <= 10:
        seed = 42
    else:
        seed = int(time.time())
    rng = random.Random(seed)
    entropy = map_slider_to_entropy(variabilite)

    blocks: List[Block] = []

    # 1) Warm-up (obligatoire, d'abord)
    warm = next((s for s in tpl if s["slot"] == "warmup"), None)
    if warm:
        blocks.append(build_block(warm, pool, rng, entropy, params))

    # 2) Main – déstructuré : 1 ou 2 sous-blocs, formats aléatoires, ordre aléatoire
    main = next((s for s in tpl if s["slot"] == "main"), None)
    enabled = params.get("enabled_formats", [])  # depuis l’UI
    allowed = allowed_formats_for_course(params["course_type"])

    if main:
        work_minutes = params["duration_min"] * (0.45 + 0.5 * params["volume"] / 100)
        main_secs = int(work_minutes * 60)
        n_main = pick_main_block_count(params["duration_min"], entropy)
        parts = split_minutes(main_secs, n_main, rng)

        main_blocks: List[Block] = []
        for i in range(n_main):
            chosen_type = choose_format(rng, enabled, allowed, entropy)
            slot_dyn = dict(main)  # copie
            slot_dyn["type"] = chosen_type
            slot_dyn["duration_sec"] = parts[i]
            # varier aussi le nombre d'items (2 à 4) selon le format
            slot_dyn["items"] = (
                3 if chosen_type in ("AMRAP", "EMOM") else 2 + rng.randint(0, 1)
            )
            blk = build_block(slot_dyn, pool, rng, entropy, params)
            main_blocks.append(blk)

        rng.shuffle(main_blocks)  # << ORDRE ALÉATOIRE
        blocks.extend(main_blocks)

    # 3) Finisher – optionnel selon template; format possiblement changé
    fin = next((s for s in tpl if s.get("slot") == "finisher"), None)
    if fin:
        # Si entropy haute et formats cochés incluent Tabata/EMOM, on peut varier
        fin_dyn = dict(fin)
        fin_candidates = [f for f in ("Tabata", "EMOM") if f in enabled] or [
            fin["type"]
        ]
        fin_dyn["type"] = rng.choice(fin_candidates) if entropy >= 0.25 else fin["type"]
        blocks.append(build_block(fin_dyn, pool, rng, entropy, params))

    s = Session(
        session_id=str(uuid.uuid4()),
        mode="COLLECTIF",
        label=f"{params['course_type']} {params['duration_min']}'",
        duration_sec=params["duration_min"] * 60,
        date_creation=date.today().isoformat(),
        blocks=blocks,
        meta={"intensity": params.get("intensity", "Medium")},
    )
    # Pas d’ajustement fin ici (on est déjà ~au budget). On pourra peaufiner si besoin.
    return s


def generate_individuel(client_id: int, objectif: str, duree_minutes: int) -> Session:
    """Generate a simple individual session for a client."""
    client_service = ClientService(ClientRepository())
    client, exclusions = client_service.get_client_with_exclusions(client_id)

    repo = ExerciseRepository()
    tag = objectif.lower()
    pool = [ex for ex in repo.filter(tags=[tag]) if ex.id not in set(exclusions)]
    if len(pool) < 4:
        raise ValueError("Pas assez d'exercices disponibles pour cet objectif")

    rng = random.Random()
    rng.shuffle(pool)

    def make_block(
        name: str, exercises: list[Exercise], reps: int, duration: int
    ) -> Block:
        blk = Block(block_id=str(uuid.uuid4()), type=name, duration_sec=duration)
        for ex in exercises:
            blk.items.append(BlockItem(exercise_id=ex.id, prescription={"reps": reps}))
        return blk

    warmup_ex = pool[:2]
    warmup = make_block("Échauffement", warmup_ex, 10, 10 * 60)

    remaining = pool[2:]
    main_count = min(len(remaining), rng.randint(4, 6))
    main_ex = remaining[:main_count]
    main = make_block("Corps de séance", main_ex, 12, max(duree_minutes - 15, 0) * 60)

    remaining = remaining[main_count:]
    cooldown_ex = remaining[:2]
    if len(cooldown_ex) < 2:
        needed = 2 - len(cooldown_ex)
        reuse_warm = warmup_ex[:needed]
        cooldown_ex.extend(reuse_warm)
        needed -= len(reuse_warm)
        if needed > 0:
            cooldown_ex.extend(main_ex[:needed])
            logging.warning(
                "Re-used main block exercises for cooldown due to limited pool"
            )
    cooldown = make_block("Retour au calme", cooldown_ex, 8, 5 * 60)

    session = Session(
        session_id=str(uuid.uuid4()),
        mode="INDIVIDUEL",
        label=f"Séance pour {client.prenom} {client.nom}",
        duration_sec=duree_minutes * 60,
        date_creation=date.today().isoformat(),
        client_id=client_id,
        blocks=[warmup, main, cooldown],
        meta={"goal": objectif},
    )
    return session<|MERGE_RESOLUTION|>--- conflicted
+++ resolved
@@ -2,12 +2,7 @@
 import random
 import time
 import uuid
-<<<<<<< HEAD
 from typing import Any, Dict, List, Tuple
-=======
-from datetime import date
-from typing import Any, Dict, List
->>>>>>> 5fb41e1c
 
 import services.session_templates as T
 from models.exercices import Exercise
