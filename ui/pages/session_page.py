"""Page contenant les formulaires de génération de séances."""

import customtkinter as ctk

from controllers.client_controller import ClientController
from controllers.session_controller import SessionController
from repositories.client_repo import ClientRepository
from services.client_service import ClientService
from ui.components.design_system.typography import PageTitle
from ui.components.layout import two_columns

from .session_page_components.form_collectif_v2 import (
    FormCollectif as FormCollectifV2,
)
from .session_page_components.form_individuel import FormIndividuel
from .session_page_components.session_preview import SessionPreview


class SessionPage(ctk.CTkFrame):
    """Page principale pour la génération de séances."""

    def __init__(self, parent, session_controller: SessionController):
        super().__init__(parent)
        self.session_controller = session_controller
        self.grid_rowconfigure(1, weight=1)

        PageTitle(self, text="Séances").grid(
            row=0, column=0, columnspan=2, sticky="w", padx=16, pady=(16, 8)
        )

        container = ctk.CTkFrame(self, fg_color="transparent")
        container.grid(row=1, column=0, columnspan=2, sticky="nsew")
        left_col, right_col = two_columns(container)
        left_col.grid(row=0, column=0, sticky="nsew")
        right_col.grid(row=0, column=1, sticky="nsew")

        # Onglets pour les formulaires
        tabs = ctk.CTkTabview(left_col)
        tabs.pack(fill="both", expand=True, padx=16, pady=16)

        collectif_tab = tabs.add("Cours Collectif")
        individuel_tab = tabs.add("Individuel")

        self.form_collectif = FormCollectifV2(
            collectif_tab, generate_callback=self.on_generate_collectif
        )
        self.form_collectif.pack(fill="both", expand=True, padx=16, pady=16)

        client_controller = ClientController(ClientService(ClientRepository()))
        clients = client_controller.get_all_clients_for_view()
        self.form_individuel = FormIndividuel(
            individuel_tab, clients, generate_callback=self.on_generate_individual
        )
        self.form_individuel.pack(fill="both", expand=True, padx=16, pady=16)

        # Aperçu de la séance
<<<<<<< HEAD
        self.preview_panel = SessionPreview(right_col)
        self.preview_panel.pack(fill="both", expand=True, padx=16, pady=16)
=======
        self.preview_panel = SessionPreview(self, self.session_controller)
        self.preview_panel.grid(row=1, column=1, sticky="nsew", padx=(8, 16), pady=16)
>>>>>>> 5fb41e1c

    def on_generate_collectif(self) -> None:
        params = self.form_collectif.get_params()
        _, dto = self.session_controller.generate_session_preview(
            params, mode="collectif"
        )
        self.preview_panel.render_session(dto, client_id=None)

    def on_generate_individual(self) -> None:
        params = self.form_individuel.get_params()
        _, dto = self.session_controller.generate_individual_session(
            params["client_id"], params["objectif"], params["duree_minutes"]
        )
        self.preview_panel.render_session(dto, client_id=params["client_id"])<|MERGE_RESOLUTION|>--- conflicted
+++ resolved
@@ -54,13 +54,10 @@
         self.form_individuel.pack(fill="both", expand=True, padx=16, pady=16)
 
         # Aperçu de la séance
-<<<<<<< HEAD
+
         self.preview_panel = SessionPreview(right_col)
         self.preview_panel.pack(fill="both", expand=True, padx=16, pady=16)
-=======
-        self.preview_panel = SessionPreview(self, self.session_controller)
-        self.preview_panel.grid(row=1, column=1, sticky="nsew", padx=(8, 16), pady=16)
->>>>>>> 5fb41e1c
+
 
     def on_generate_collectif(self) -> None:
         params = self.form_collectif.get_params()
